:root {
  --footer-maroon: #800000;
  --footer-gold: #e6a400;
  --footer-light-gold: #f9c300;
  --footer-accent: #f3f3f3;
  --footer-text: #1c1c1c;
  --footer-light-text: #baee1f;
  --footer-font-family: 'Segoe UI', Tahoma, Geneva, Verdana, sans-serif;
}

.modern-footer {
<<<<<<< HEAD
  position: relative;
  background-color: var(--footer-text);
  color: white;
  padding: 3rem 2rem 0;
  font-family: 'Segoe UI', Tahoma, Geneva, Verdana, sans-serif;
  opacity: 1;
  transform: translateY(0);
  transition: opacity 0.3s ease, transform 0.3s ease;
}

/* Scroll-dependent footer styles */
.modern-footer.scroll-visible {
  display: block;
}

.modern-footer:not(.scroll-visible) {
  opacity: 0;
  transform: translateY(20px);
  pointer-events: none;
=======
  background-color: var(--footer-maroon);
  color: var(--footer-accent);
  padding: 4rem 2rem 0;
  font-family: var(--footer-font-family);
  letter-spacing: 0.4px;
  font-size: 1.05rem;
>>>>>>> e76639d8
}

.footer-content {
  display: grid;
  grid-template-columns: 1.2fr 1fr 1fr; /* Map, then other sections */
  gap: 2.5rem;
  max-width: 1200px;
  margin: 0 auto;
  padding-bottom: 2.5rem;
  align-items: start;
}

.footer-section h3 {
  color: var(--footer-light-gold);
  font-size: 1.6rem;
  font-weight: 700;
  margin-bottom: 1.5rem;
  text-transform: uppercase;
  letter-spacing: 1px;
}

.footer-section h4 {
  color: var(--footer-gold);
  font-size: 1.25rem;
  margin: 1.2rem 0 0.7rem;
  font-weight: 600;
}

.footer-section ul {
  list-style: none;
  padding: 0;
  margin: 0;
}

.footer-section ul li {
  margin-bottom: 1rem;
  font-size: 1.05rem;
}

.footer-section a {
  color: var(--footer-accent);
  text-decoration: none;
  transition: color 0.2s ease;
}

.footer-section a:hover {
  color: var(--footer-gold);
  font-weight: 500;
}

.location-info p,
.contact-info p {
  margin: 0.5rem 0;
  line-height: 1.7;
  font-size: 1.05rem;
}

.hours-title {
  font-weight: 600;
  color: var(--footer-light-gold);
  margin-top: 1rem;
}

.map-container {
  flex: 1;
  border-radius: 20px;
  overflow: hidden;
  box-shadow: 0 6px 20px rgba(0, 0, 0, 0.3);
}

.google-map {
  width: 450px;
  height: 350px;
  display: flex;
  background-color: rgba(255, 255, 255, 0.05);
}

.google-map iframe {
  width: 100%;
  height: 100%;
  border: none;
  border-radius: 20px;
  display: block;
}

.right-content {
  flex: 1;
  min-width: 300px;
}

.social-icons {
  display: flex;
  gap: 1.2rem;
  margin-top: 1rem;
}

.social-icon {
  display: flex;
  align-items: center;
  justify-content: center;
  width: 54px;
  height: 54px;
  background-color: rgba(255, 255, 255, 0.15);
  border-radius: 50%;
  transition: all 0.3s ease;
}

.social-icon:hover {
  background-color: var(--footer-gold);
  transform: translateY(-3px);
  color: var(--footer-maroon);
}

.social-icon i {
  font-size: 1.25rem;
}

.contact-info i {
  color: var(--footer-gold);
  font-size: 1.1rem;
}

.footer-bottom {
  background-color: rgba(0, 0, 0, 0.15);
  padding: 1.5rem 0;
  font-size: 0.95rem;
  color: var(--footer-light-text);
}

.footer-bottom-content {
  display: flex;
  justify-content: space-between;
  align-items: center;
  max-width: 1200px;
  margin: 0 auto;
  flex-wrap: wrap;
  gap: 1rem;
}

.footer-links {
  display: flex;
  gap: 1.8rem;
}

.footer-links a {
  color: var(--footer-accent);
  text-decoration: none;
  transition: color 0.2s ease;
}

.footer-links a:hover {
  color: var(--footer-gold);
}

/* Responsive Design */
@media (max-width: 768px) {
  .footer-content {
    grid-template-columns: 1fr;
    gap: 2rem;
  }

  .footer-bottom-content {
    flex-direction: column;
    text-align: center;
  }

  .footer-links {
    justify-content: center;
  }

  .map-container {
    margin-top: 1.5rem;

  }

  .google-map {
    height: 220px;

  }
}

@media (max-width: 480px) {
  .social-icons {
    justify-content: center;
  }

  .map-container {
    margin-top: 1.2rem;
  }

  .google-map {
    height: 200px;
  }
}<|MERGE_RESOLUTION|>--- conflicted
+++ resolved
@@ -9,7 +9,12 @@
 }
 
 .modern-footer {
-<<<<<<< HEAD
+  background-color: var(--footer-maroon);
+  color: var(--footer-accent);
+  padding: 4rem 2rem 0;
+  font-family: var(--footer-font-family);
+  letter-spacing: 0.4px;
+  font-size: 1.05rem;
   position: relative;
   background-color: var(--footer-text);
   color: white;
@@ -29,14 +34,6 @@
   opacity: 0;
   transform: translateY(20px);
   pointer-events: none;
-=======
-  background-color: var(--footer-maroon);
-  color: var(--footer-accent);
-  padding: 4rem 2rem 0;
-  font-family: var(--footer-font-family);
-  letter-spacing: 0.4px;
-  font-size: 1.05rem;
->>>>>>> e76639d8
 }
 
 .footer-content {
