import React, { useState, useEffect } from 'react';
import { useNavigate, Link } from 'react-router-dom';
import { useCart } from '../../context/CartContext';
import { useAuth } from '../../context/AuthContext';
import './Checkout.css';
import API_BASE_URL from '../../config';
import NavBar from '../NavBar';
import Footer from '../Footer';
import { notify } from '../../utils/notifications';

const Checkout = () => {
  const [loading, setLoading] = useState(false);
  const [error, setError] = useState(null);
  const [shippingDetails, setShippingDetails] = useState({
    name: '',
    address: '',
    city: '',
    state: '',
    postal_code: '',
    phone: '',
  });
  const navigate = useNavigate();
  const { user } = useAuth();
  const { 
    cartItems, 
    getTotalPrice,
    getSelectedCount,
    createOrder,
    processPayment
  } = useCart();

  const selectedItems = cartItems.filter(item => item.selected);

  useEffect(() => {
    // Redirect to cart if no items are selected
    if (selectedItems.length === 0) {
      navigate('/cart');
      return;
    }

    // Load user's shipping details if logged in
    if (user) {
      const fetchUserDetails = async () => {
        try {
          console.log('Attempting to fetch shipping details...');
          const token = localStorage.getItem('token');
          
          if (!token) {
            console.error('No auth token found');
            navigate('/login', { state: { from: '/checkout' } });
            return;
          }
          
          // Fetch shipping addresses
          const response = await fetch(`${API_BASE_URL}/api/users/shipping-addresses`, {
            headers: {
              'Authorization': `Bearer ${token}`
            }
          });
          
          console.log('Shipping addresses API response status:', response.status);
          
          if (response.status === 401) {
            console.error('Unauthorized - redirecting to login');
            navigate('/login', { state: { from: '/checkout' } });
            return;
          }
          
          if (response.ok) {
            const addresses = await response.json();
            console.log('Shipping addresses data:', addresses);
            
            // Get default or first address
            const defaultAddress = addresses.find(addr => addr.is_default) || addresses[0];
            
            if (defaultAddress) {
              // Set shipping details from default address
              setShippingDetails({
                name: user.firstName && user.lastName 
                  ? `${user.firstName} ${user.lastName}` 
                  : '',
                address1: defaultAddress.address1 || '',
                address2: defaultAddress.address2 || '',
                city_municipality: defaultAddress.city_municipality || '',
                province: defaultAddress.province || '',
                region: defaultAddress.region || '',
                postcode: defaultAddress.postcode || '',
                phone: defaultAddress.phone || user.phone || '',
                barangay: defaultAddress.barangay || '',
                street_name: defaultAddress.street_name || '',
                building: defaultAddress.building || '',
                house_number: defaultAddress.house_number || ''
              });
            } else {
              // No addresses found, try to pre-fill with user data
              setShippingDetails({
                name: user.firstName && user.lastName 
                  ? `${user.firstName} ${user.lastName}` 
                  : '',
                address1: '',
                address2: '',
                city_municipality: '',
                province: '',
                region: '',
                postcode: '',
                phone: user.phone || '',
                barangay: '',
                street_name: '',
                building: '',
                house_number: ''
              });
            }
          } else {
            console.error('Error fetching addresses. Status:', response.status);
            try {
              const errorData = await response.json();
              console.error('Error details:', errorData);
              if (errorData.message) {
                setError(errorData.message);
              }
            } catch (e) {
              console.error('Could not parse error response as JSON');
              setError('Failed to load shipping details');
            }
            // Continue with empty shipping details
            setShippingDetails({
              name: user.firstName && user.lastName 
                ? `${user.firstName} ${user.lastName}` 
                : '',
              address1: '',
              address2: '',
              city_municipality: '',
              province: '',
              region: '',
              postcode: '',
              phone: user.phone || '',
              barangay: '',
              street_name: '',
              building: '',
              house_number: ''
            });
          }
        } catch (err) {
          console.error('Error fetching shipping details:', err);
          setError('Network error while loading shipping details');
          // Continue with empty shipping details on error
          setShippingDetails({
            name: user.firstName && user.lastName 
              ? `${user.firstName} ${user.lastName}` 
              : '',
            address1: '',
            address2: '',
            city_municipality: '',
            province: '',
            region: '',
            postcode: '',
            phone: user.phone || '',
            barangay: '',
            street_name: '',
            building: '',
            house_number: ''
          });
        }
      };
      
      fetchUserDetails();
    } else {
      // Redirect to login if not logged in
      navigate('/login', { state: { from: '/checkout' } });
    }
  }, [user, navigate, selectedItems.length]);

  const handlePlaceOrder = async (e) => {
    e.preventDefault();
    
    // Validate all fields are filled
    for (const [key, value] of Object.entries(shippingDetails)) {
      if (!value.trim()) {
        setError(`Please fill in your ${key.replace('_', ' ')}`);
        return;
      }
    }

    setLoading(true);
    setError(null);
    
    try {
      console.log('Updating shipping details...');
      // First, update user shipping details
      const updateResponse = await fetch(`${API_BASE_URL}/api/users/update-shipping`, {
        method: 'POST',
        headers: {
          'Content-Type': 'application/json',
          'Authorization': `Bearer ${localStorage.getItem('token')}`
        },
        body: JSON.stringify(shippingDetails)
      });
      
      if (!updateResponse.ok) {
        console.error('Failed to update shipping details:', updateResponse.status);
        // Continue anyway - the order is more important
      } else {
        console.log('Shipping details updated successfully');
      }
      
      console.log('Creating order...');
      // Create the order
      const orderResult = await createOrder(user.id);
      console.log('Order created:', orderResult);
      
      console.log('Processing payment...');
      // Process payment with Dragonpay
      const paymentResult = await processPayment(
        orderResult.order_id, 
        user.email || 'customer@example.com'
      );
      
      console.log('Redirecting to payment URL:', paymentResult.payment_url);
      window.location.href = paymentResult.payment_url;
    } catch (err) {
      handleError(err);
      console.error('Checkout error:', err);
    } finally {
      setLoading(false);
    }
  };

  const handleBackToCart = () => {
    navigate('/cart');
  };

  const formatPrice = (price) => {
    if (isNaN(price)) return '₱--.--';
    return '₱' + parseFloat(price).toFixed(2);
  };

  const calculateDiscountedPrice = (item) => {
    if (item.discount_percentage) { 
      return parseFloat(item.price) * (1 - (item.discount_percentage / 100));
    }
    return parseFloat(item.price);
  };
  
  const getFullImageUrl = (url) => {
    if (!url) {
      return '/placeholder-product.jpg'; 
    }
    if (url.startsWith('http')) {
      return url;
    }
    if (url.startsWith('/')) {
      return `${API_BASE_URL}${url}`;
    }
    return `${API_BASE_URL}${url}`;
  };

  const handleError = (err) => {
    notify.error(err.message || 'An error occurred during checkout. Please try again.');
  };

  if (selectedItems.length === 0) {
    return null; // Will redirect in useEffect
  }

  return (
    <div className="checkout-page">
      <NavBar />
      <div className="checkout-container">
        <h2>Checkout</h2>
        
        <div className="checkout-grid">
          {/* Left Column: Shipping Details */}
          <div className="checkout-shipping">
            <h3>Shipping Details</h3>
            <div className="shipping-details">
              <div className="info-group">
                <label>Recipient</label>
                <div className="info-value">{shippingDetails.name || user?.firstName + ' ' + user?.lastName}</div>
              </div>
              
              <div className="info-group">
                <label>Contact Number</label>
                <div className="info-value">{shippingDetails.phone || 'Not provided'}</div>
              </div>

              <div className="info-group">
                <label>Complete Address</label>
                <div className="info-value address-text">
                  {[
                    shippingDetails.house_number && `${shippingDetails.house_number}`,
                    shippingDetails.building && `${shippingDetails.building}`,
                    shippingDetails.street_name && `${shippingDetails.street_name}`,
                    shippingDetails.barangay && `Brgy. ${shippingDetails.barangay}`,
                    shippingDetails.city_municipality && `${shippingDetails.city_municipality}`,
                    shippingDetails.province && `${shippingDetails.province}`,
                    shippingDetails.region && `${shippingDetails.region}`,
                    shippingDetails.postcode && `${shippingDetails.postcode}`
                  ].filter(Boolean).join(', ')}
                </div>
              </div>

              <div className="shipping-actions">
                <Link 
                  to="/account" 
                  className="edit-shipping-link"
                  state={{ returnTo: '/checkout' }}
                >
                  Edit Shipping Details
                </Link>
              </div>
            </div>
          </div>
          
          {/* Right Column: Order Summary */}
          <div className="checkout-summary">
            <h3>Order Summary</h3>
            
            <div className="checkout-items">
              {selectedItems.map(item => {
                const itemTotalPrice = calculateDiscountedPrice(item) * item.quantity;
                return (
                  <div key={item.variant_id || item.id} className="checkout-item">
                    <img 
                      src={getFullImageUrl(item.image_url)} 
                      alt={item.name} 
                      className="checkout-item-image"
                      onError={(e) => e.target.src = '/placeholder-product.jpg'}
                    />
                    <div className="checkout-item-details">
                      <h4 className="checkout-item-name">{item.name}</h4>
                      {item.variant_attributes && Object.keys(item.variant_attributes).length > 0 && (
                        <div className="checkout-item-variant">
                          {Object.entries(item.variant_attributes)
                            .map(([key, value]) => `${key}: ${value}`)
                            .join(', ')}
                        </div>
                      )}
                      <div className="checkout-item-price-qty">
                        <span>{formatPrice(calculateDiscountedPrice(item))}</span>
                        <span>×</span>
                        <span>{item.quantity}</span>
                      </div>
                      <div className="checkout-item-total">
                        {formatPrice(itemTotalPrice)}
                      </div>
                    </div>
                  </div>
                );
              })}
            </div>
            
            <div className="checkout-payment">
              <h3>Payment Method</h3>
              <div className="payment-method">
                <input 
                  type="radio" 
                  id="dragonpay" 
                  name="payment-method" 
                  checked={true}
                  readOnly 
                />
                <label htmlFor="dragonpay">
                  <div className="payment-logo">DragonPay</div>
                  <div className="payment-description">
                    Pay securely via DragonPay's payment channels
                  </div>
                </label>
              </div>
            </div>
            
            <div className="checkout-totals">
              <div className="checkout-total-row">
                <span>Subtotal</span>
                <span>{formatPrice(getTotalPrice())}</span>
              </div>
              <div className="checkout-total-row">
                <span>Shipping</span>
                <span>₱0.00</span>
              </div>
              <div className="checkout-total-row checkout-grand-total">
                <span>Total</span>
                <span>{formatPrice(getTotalPrice())}</span>
              </div>
            </div>
            
            <div className="checkout-actions">
              <button 
                className="back-to-cart-button" 
                onClick={handleBackToCart}
                disabled={loading}
              >
                Back to Cart
              </button>
              <button 
                className="place-order-button" 
                onClick={handlePlaceOrder}
                disabled={loading}
              >
                {loading ? 'Processing...' : 'Place Order'}
              </button>
            </div>
          </div>
        </div>
      </div>
<<<<<<< HEAD
        <Footer />
      </div>
=======
  
    </div>
>>>>>>> e76639d8
  );
};

export default Checkout; <|MERGE_RESOLUTION|>--- conflicted
+++ resolved
@@ -402,13 +402,8 @@
           </div>
         </div>
       </div>
-<<<<<<< HEAD
-        <Footer />
-      </div>
-=======
   
     </div>
->>>>>>> e76639d8
   );
 };
 
